// SPDX-License-Identifier: GPL-3.0
pragma solidity 0.8.10;

import {ReentrancyGuard} from "@openzeppelin/contracts/security/ReentrancyGuard.sol";
import {IERC721} from "@openzeppelin/contracts/token/ERC721/IERC721.sol";
import {ERC721TransferHelper} from "../../../transferHelpers/ERC721TransferHelper.sol";
import {UniversalExchangeEventV1} from "../../UniversalExchangeEvent/V1/UniversalExchangeEventV1.sol";
import {RoyaltyPayoutSupportV1} from "../../../common/RoyaltyPayoutSupport/V1/RoyaltyPayoutSupportV1.sol";
import {IncomingTransferSupportV1} from "../../../common/IncomingTransferSupport/V1/IncomingTransferSupportV1.sol";

/// @title Asks V1
/// @author tbtstl <t@zora.co>
/// @notice This module allows sellers to list an owned ERC-721 token for sale for a given price in a given currency, and allows buyers to purchase from those asks
contract AsksV1 is ReentrancyGuard, UniversalExchangeEventV1, IncomingTransferSupportV1, RoyaltyPayoutSupportV1 {
    uint256 private constant USE_ALL_GAS_FLAG = 0;

    /// @notice The ZORA ERC-721 Transfer Helper
    ERC721TransferHelper public immutable erc721TransferHelper;

    /// @notice The ask for a given NFT, if one exists
    /// @dev NFT address => NFT ID => ask ID
    mapping(address => mapping(uint256 => Ask)) public askForNFT;

    struct Ask {
        address seller;
        address sellerFundsRecipient;
        address askCurrency;
<<<<<<< HEAD
        address listingFeeRecipient;
=======
        uint256 tokenId;
>>>>>>> 01952134
        uint256 askPrice;
        uint8 findersFeePercentage;
    }

    event AskCreated(address indexed tokenContract, uint256 indexed tokenId, Ask ask);

    event AskPriceUpdated(address indexed tokenContract, uint256 indexed tokenId, Ask ask);

    event AskCanceled(address indexed tokenContract, uint256 indexed tokenId, Ask ask);

    event AskFilled(address indexed tokenContract, uint256 indexed tokenId, address indexed buyer, address finder, Ask ask);

    /// @param _erc20TransferHelper The ZORA ERC-20 Transfer Helper address
    /// @param _erc721TransferHelper The ZORA ERC-721 Transfer Helper address
    /// @param _royaltyEngine The Manifold Royalty Engine address
    /// @param _wethAddress WETH token address
    constructor(
        address _erc20TransferHelper,
        address _erc721TransferHelper,
        address _royaltyEngine,
        address _wethAddress
    ) IncomingTransferSupportV1(_erc20TransferHelper) RoyaltyPayoutSupportV1(_royaltyEngine, _wethAddress) {
        erc721TransferHelper = ERC721TransferHelper(_erc721TransferHelper);
    }

    /// @notice Lists an NFT for sale
    /// @param _tokenContract The address of the ERC-721 token contract for the token to be sold
    /// @param _tokenId The ERC-721 token ID for the token to be sold
    /// @param _askPrice The price of the sale
    /// @param _askCurrency The address of the ERC-20 token to accept an offer in, or address(0) for ETH
    /// @param _sellerFundsRecipient The address to send funds to once the token is sold
    /// @param _findersFeePercentage The percentage of the sale amount to be sent to the referrer of the sale
    function createAsk(
        address _tokenContract,
        uint256 _tokenId,
        uint256 _askPrice,
        address _askCurrency,
        address _sellerFundsRecipient,
        uint8 _findersFeePercentage
    ) external nonReentrant {
        address tokenOwner = IERC721(_tokenContract).ownerOf(_tokenId);
        bool isOperatorForTokenOwner = IERC721(_tokenContract).isApprovedForAll(tokenOwner, msg.sender);
        bool isApprovedForToken = IERC721(_tokenContract).getApproved(_tokenId) == msg.sender;

        require((msg.sender == tokenOwner) || isOperatorForTokenOwner || isApprovedForToken, "createAsk must be token owner or approved operator");

        if (askForNFT[_tokenContract][_tokenId].seller != address(0)) {
            _cancelAsk(_tokenContract, _tokenId);
        }

        require(_sellerFundsRecipient != address(0), "createAsk must specify sellerFundsRecipient");
        require(_findersFeePercentage <= 100, "createAsk finders fee percentage must be less than or equal to 100");

        // Create an ask
        askForNFT[_tokenContract][_tokenId] = Ask({
            seller: msg.sender,
            sellerFundsRecipient: _sellerFundsRecipient,
            askCurrency: _askCurrency,
<<<<<<< HEAD
            listingFeeRecipient: _listingFeeRecipient,
=======
            tokenId: _tokenId,
>>>>>>> 01952134
            askPrice: _askPrice,
            findersFeePercentage: _findersFeePercentage
        });

        emit AskCreated(_tokenContract, _tokenId, askForNFT[_tokenContract][_tokenId]);
    }

    /// @notice Updates the ask price for a given ask
    /// @param _tokenContract The address of the ERC-721 token contract for the token
    /// @param _tokenId The ERC-721 token ID for the token
    /// @param _askPrice the price to update the ask to
    /// @param _askCurrency The address of the ERC-20 token to accept an offer in, or address(0) for ETH
    function setAskPrice(
        address _tokenContract,
        uint256 _tokenId,
        uint256 _askPrice,
        address _askCurrency
    ) external {
        Ask storage ask = askForNFT[_tokenContract][_tokenId];

        require(ask.seller == msg.sender, "setAskPrice must be seller");

        ask.askPrice = _askPrice;
        ask.askCurrency = _askCurrency;

        emit AskPriceUpdated(_tokenContract, _tokenId, ask);
    }

    /// @notice Cancels a ask
    /// @param _tokenContract The address of the ERC-721 token contract for the token
    /// @param _tokenId The ERC-721 token ID for the token
    function cancelAsk(address _tokenContract, uint256 _tokenId) external {
        Ask storage ask = askForNFT[_tokenContract][_tokenId];

        address tokenOwner = IERC721(_tokenContract).ownerOf(_tokenId);
        bool isTokenOwner = tokenOwner == msg.sender;
        bool isOperatorForTokenOwner = IERC721(_tokenContract).isApprovedForAll(tokenOwner, msg.sender);
        bool isApprovedForToken = IERC721(_tokenContract).getApproved(_tokenId) == msg.sender;

        require((msg.sender == ask.seller) || isTokenOwner || isOperatorForTokenOwner || isApprovedForToken, "cancelAsk must be seller or invalid ask");

        _cancelAsk(_tokenContract, _tokenId);
    }

    /// @notice Purchase an NFT from a ask, transferring the NFT to the buyer and funds to the recipients
    /// @param _tokenContract The address of the ERC-721 token contract for the token
    /// @param _tokenId The ERC-721 token ID for the token
    /// @param _finder The address of the referrer for this ask
    function fillAsk(
        address _tokenContract,
        uint256 _tokenId,
        address _finder
    ) external payable nonReentrant {
        Ask storage ask = askForNFT[_tokenContract][_tokenId];

        require(ask.seller != address(0), "fillAsk must be active ask");
        require(_finder != address(0), "fillAsk _finder must not be 0 address");

        // Ensure payment is valid and take custody of payment
        _handleIncomingTransfer(ask.askPrice, ask.askCurrency);

        // Payout respective parties, ensuring royalties are honored
<<<<<<< HEAD
        (uint256 remainingProfit, ) = _handleRoyaltyPayout(_tokenContract, _tokenId, ask.askPrice, ask.askCurrency, USE_ALL_GAS_FLAG);
        uint256 listingFeeRecipientProfit = (remainingProfit * ask.listingFeePercentage) / 100;
=======
        (uint256 remainingProfit, ) = _handleRoyaltyPayout(ask.tokenContract, ask.tokenId, ask.askPrice, ask.askCurrency, USE_ALL_GAS_FLAG);
>>>>>>> 01952134
        uint256 finderFee = (remainingProfit * ask.findersFeePercentage) / 100;

        _handleOutgoingTransfer(_finder, finderFee, ask.askCurrency, USE_ALL_GAS_FLAG);

        remainingProfit = remainingProfit - finderFee;

        _handleOutgoingTransfer(ask.sellerFundsRecipient, remainingProfit, ask.askCurrency, USE_ALL_GAS_FLAG);

        // Transfer NFT to buyer
        erc721TransferHelper.transferFrom(_tokenContract, ask.seller, msg.sender, _tokenId);

        ExchangeDetails memory userAExchangeDetails = ExchangeDetails({tokenContract: _tokenContract, tokenId: _tokenId, amount: 1});
        ExchangeDetails memory userBExchangeDetails = ExchangeDetails({tokenContract: ask.askCurrency, tokenId: 0, amount: ask.askPrice});

        emit ExchangeExecuted(ask.seller, msg.sender, userAExchangeDetails, userBExchangeDetails);
        emit AskFilled(_tokenContract, _tokenId, msg.sender, _finder, ask);

        delete askForNFT[_tokenContract][_tokenId];
    }

    /// @notice Removes an ask
    /// @param _tokenContract The address of the ERC-721 token contract for the token
    /// @param _tokenId The ERC-721 token ID for the token
    function _cancelAsk(address _tokenContract, uint256 _tokenId) private {
        Ask storage ask = askForNFT[_tokenContract][_tokenId];

        emit AskCanceled(_tokenContract, _tokenId, ask);

        delete askForNFT[_tokenContract][_tokenId];
    }
}<|MERGE_RESOLUTION|>--- conflicted
+++ resolved
@@ -25,11 +25,6 @@
         address seller;
         address sellerFundsRecipient;
         address askCurrency;
-<<<<<<< HEAD
-        address listingFeeRecipient;
-=======
-        uint256 tokenId;
->>>>>>> 01952134
         uint256 askPrice;
         uint8 findersFeePercentage;
     }
@@ -88,11 +83,6 @@
             seller: msg.sender,
             sellerFundsRecipient: _sellerFundsRecipient,
             askCurrency: _askCurrency,
-<<<<<<< HEAD
-            listingFeeRecipient: _listingFeeRecipient,
-=======
-            tokenId: _tokenId,
->>>>>>> 01952134
             askPrice: _askPrice,
             findersFeePercentage: _findersFeePercentage
         });
@@ -155,12 +145,7 @@
         _handleIncomingTransfer(ask.askPrice, ask.askCurrency);
 
         // Payout respective parties, ensuring royalties are honored
-<<<<<<< HEAD
         (uint256 remainingProfit, ) = _handleRoyaltyPayout(_tokenContract, _tokenId, ask.askPrice, ask.askCurrency, USE_ALL_GAS_FLAG);
-        uint256 listingFeeRecipientProfit = (remainingProfit * ask.listingFeePercentage) / 100;
-=======
-        (uint256 remainingProfit, ) = _handleRoyaltyPayout(ask.tokenContract, ask.tokenId, ask.askPrice, ask.askCurrency, USE_ALL_GAS_FLAG);
->>>>>>> 01952134
         uint256 finderFee = (remainingProfit * ask.findersFeePercentage) / 100;
 
         _handleOutgoingTransfer(_finder, finderFee, ask.askCurrency, USE_ALL_GAS_FLAG);
